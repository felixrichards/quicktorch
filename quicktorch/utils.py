--- conflicted
+++ resolved
@@ -242,15 +242,10 @@
         best_accuracy, best_epoch))
     if save_best and not save_all:
         net.save(checkpoint=best_checkpoint)
-<<<<<<< HEAD
-    return (best_accuracy.item(), best_epoch,
-            best_precision.item(), best_recall.item())
-=======
     return {'accuracy': best_accuracy.item(),
             'epoch': best_epoch,
             'precision': best_precision.item(),
             'recall': best_recall.item()}
->>>>>>> bfacc379
 
 
 def train_gan(netG, netD, input, criterion='default',
